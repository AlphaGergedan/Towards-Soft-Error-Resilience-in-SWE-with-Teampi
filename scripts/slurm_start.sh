--- conflicted
+++ resolved
@@ -18,9 +18,4 @@
 module load ulfm2/4.0.2u1-gcc8
 module load netcdf-hdf5-all/4.7_hdf5-1.10-gcc8-serial  
 
-<<<<<<< HEAD
-mpiexec --mca mpi_ft_detector_thread true -np $SLURM_NTASKS bash ./teaMPI_multi_node.sh
-=======
-#Parameters of wrapper Size, numSpares, MTBF, numFails
-mpiexec -np $SLURM_NTASKS ./teaMPI_multi_node.sh 4300 0 20 0
->>>>>>> b6a3bea9
+mpiexec -np $SLURM_NTASKS ./teaMPI_multi_node.sh 4300 0 20 0